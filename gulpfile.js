'use strict';

const gulp = require( 'gulp' ),
    babel = require( 'rollup-plugin-babel' ),
    benchmark = require( 'gulp-bench' ),
    buffer = require( 'vinyl-buffer' ),
    concat = require( 'gulp-concat' ),
    debug = require( 'gulp-debug' ),
    gutil = require( 'gulp-util' ),
    istanbul = require( 'gulp-istanbul' ),
    jsdoc = require( 'gulp-jsdoc-to-markdown' ),
    mocha = require( 'gulp-mocha' ),
    rename = require( 'gulp-rename' ),
    rollup = require( 'rollup-stream' ),
    source = require( 'vinyl-source-stream' ),
    sourcemaps = require( 'gulp-sourcemaps' ),
    mergeStream = require( 'merge-stream' ),
    yargs = require( 'yargs' ),
    
    colors = gutil.colors,
    log = gutil.log;

gulp.task( 'dist', /*[ 'docs' ],*/ () => mergeStream(
    
        rollup( {
            entry: 'src/keypath.js',
            format: 'umd',
            moduleName: 'KeyPathExp',
            sourceMap: true,
            plugins: [
                babel( {
                    exclude: 'node_modules/**',
                    presets: [ 'es2015-rollup' ]
                } )
            ]
        } )
        .pipe( source( 'keypath.js', 'src' ) )
        .pipe( buffer() )
        .pipe( sourcemaps.init( { loadMaps: true } ) )
        .pipe( rename( 'keypath-umd.js' ) )
        .pipe( sourcemaps.write( '.' ) )
        .pipe( gulp.dest( 'dist' ) ),
        
        rollup( {
            entry: 'src/interpreter.js',
            format: 'umd',
            moduleName: 'Interpreter',
            sourceMap: true,
            plugins: [
                babel( {
                    exclude: 'node_modules/**',
                    presets: [ 'es2015-rollup' ]
                } )
            ]
        } )
        .pipe( source( 'interpreter.js', 'src' ) )
        .pipe( buffer() )
        .pipe( sourcemaps.init( { loadMaps: true } ) )
        .pipe( rename( 'interpreter-umd.js' ) )
        .pipe( sourcemaps.write( '.' ) )
        .pipe( gulp.dest( 'dist' ) ),
        
        rollup( {
            entry: 'src/builder.js',
            format: 'umd',
            moduleName: 'Builder',
            sourceMap: true,
            plugins: [
                babel( {
                    exclude: 'node_modules/**',
                    presets: [ 'es2015-rollup' ]
                } )
            ]
        } )
        .pipe( source( 'builder.js', 'src' ) )
        .pipe( buffer() )
        .pipe( sourcemaps.init( { loadMaps: true } ) )
        .pipe( rename( 'builder-umd.js' ) )
        .pipe( sourcemaps.write( '.' ) )
        .pipe( gulp.dest( 'dist' ) ),
        
        rollup( {
            entry: 'src/lexer.js',
            format: 'umd',
            moduleName: 'Lexer',
            sourceMap: true,
            plugins: [
                babel( {
                    exclude: 'node_modules/**',
                    presets: [ 'es2015-rollup' ]
                } )
            ]
        } )
        .pipe( source( 'lexer.js', 'src' ) )
        .pipe( buffer() )
        .pipe( sourcemaps.init( { loadMaps: true } ) )
        .pipe( rename( 'lexer-umd.js' ) )
        .pipe( sourcemaps.write( '.' ) )
        .pipe( gulp.dest( 'dist' ) ),
        
        // tk.js does not really need to be bundled
        // but it's easier to just reuse the code
        rollup( {
            entry: 'src/tk.js',
            format: 'umd',
            moduleName: 'tk',
            sourceMap: true,
            plugins: [
                // babel( {
                //     exclude: 'node_modules/**',
                //     presets: [ 'es2015-rollup' ],
                //     runtimeHelpers: true
                // } )
            ]
        } )
        .pipe( source( 'tk.js', 'src' ) )
        .pipe( buffer() )
        .pipe( sourcemaps.init( { loadMaps: true } ) )
        .pipe( rename( 'tk-umd.js' ) )
        .pipe( sourcemaps.write( '.' ) )
        .pipe( gulp.dest( 'dist' ) )
    )
);

gulp.task( 'docs', () => {
    return gulp.src( [ 'index.js', 'src/**/*.js' ] )
        .pipe( concat( 'API.md' ) )
        .pipe( jsdoc() )
        .on( 'error', ( error ) => {
            log( colors.red( 'jsdoc failed' ), error.message );
        } )
        .pipe( gulp.dest( 'docs' ) );
} );

gulp.task( 'test', [ 'dist' ], ( done ) => {
    gulp.src( [ 'dist/keypath-umd.js' ] )
        .pipe( istanbul() )
        .pipe( istanbul.hookRequire() )
        .on( 'finish', () => {
            gulp.src( [ 'test/keypath.js' ], { read: false } )
                .pipe( debug() )
                .pipe( mocha( {
                    grep: yargs.argv.grep
                } ) )
                .pipe( istanbul.writeReports() )
                .on( 'end', done );
        } );
} );

gulp.task( 'test:lexer', [ 'dist' ], ( done ) => {
    gulp.src( [ 'dist/lexer-umd.js' ] )
        .pipe( istanbul() )
        .pipe( istanbul.hookRequire() )
        .on( 'finish', () => {
            gulp.src( [ 'test/lexer.js' ], { read: false } )
                .pipe( debug() )
                .pipe( mocha( {
                    grep: yargs.argv.grep
                } ) )
                .pipe( istanbul.writeReports() )
                .on( 'end', done );
        } );
} );

gulp.task( 'test:builder', [ 'dist' ], ( done ) => {
    gulp.src( [ 'dist/builder-umd.js' ] )
        .pipe( istanbul() )
        .pipe( istanbul.hookRequire() )
        .on( 'finish', () => {
            gulp.src( [ 'test/builder.js' ], { read: false } )
                .pipe( debug() )
                .pipe( mocha( {
                    grep: yargs.argv.grep
                } ) )
                .pipe( istanbul.writeReports() )
                .on( 'end', done );
        } );
} );

gulp.task( 'test:interpreter', [ 'dist' ], ( done ) => {
    gulp.src( [ 'dist/interpreter-umd.js' ] )
        .pipe( istanbul() )
        .pipe( istanbul.hookRequire() )
        .on( 'finish', () => {
            gulp.src( [ 'test/interpreter.js' ], { read: false } )
                .pipe( debug() )
                .pipe( mocha( {
                    grep: yargs.argv.grep
                } ) )
                .pipe( istanbul.writeReports() )
                .on( 'end', done );
        } );
} );

gulp.task( 'test-all', ( done ) => {
    gulp.src( [ 'test/lexer.js', 'test/builder.js', 'test/compiler.js', 'test/interpreter.js', 'test/keypath.js' ] )
        .pipe( debug() )
        .pipe( mocha( {
            grep: yargs.argv.grep
        } ) )
        .on( 'end', done );
} );

gulp.task( 'tk-test', [ 'dist' ], ( done ) => {
    gulp.src( [ 'dist/tk-umd.js' ] )
        .pipe( istanbul() )
        .pipe( istanbul.hookRequire() )
        .on( 'finish', () => {
            gulp.src( [ 'test/tk.js' ], { read: false } )
                .pipe( debug() )
<<<<<<< HEAD
                .pipe( mocha( {
                    grep: yargs.argv.grep
                } ) )
                .pipe( istanbul.writeReports() )
=======
                .pipe( mocha() )
                .pipe( istanbul.writeReports({reporters:['html']}) )
>>>>>>> c7019841
                .on( 'end', done );
        } );
} );

gulp.task( 'benchmark', [ 'dist' ], () => {
    return gulp.src( [ 'test/benchmark.js' ] )
        .pipe( benchmark() )
        .pipe( gulp.dest( './benchmark' ) );
} );

gulp.task( 'default', [ 'tk-test', 'test' ] );<|MERGE_RESOLUTION|>--- conflicted
+++ resolved
@@ -208,15 +208,10 @@
         .on( 'finish', () => {
             gulp.src( [ 'test/tk.js' ], { read: false } )
                 .pipe( debug() )
-<<<<<<< HEAD
-                .pipe( mocha( {
-                    grep: yargs.argv.grep
-                } ) )
-                .pipe( istanbul.writeReports() )
-=======
-                .pipe( mocha() )
-                .pipe( istanbul.writeReports({reporters:['html']}) )
->>>>>>> c7019841
+                .pipe( mocha( {
+                    grep: yargs.argv.grep
+                } ) )
+                .pipe( istanbul.writeReports( { reporters:[ 'html' ] } ) )
                 .on( 'end', done );
         } );
 } );
